--- conflicted
+++ resolved
@@ -1294,35 +1294,7 @@
 
 @app.route('/api/v{0}/vegalite_inactive_hosts_per_hostset'.format(HXTOOL_API_VERSION), methods=['GET'])
 @valid_session_required
-<<<<<<< HEAD
-def api_hosts(hx_api_object):
-	if request.method == 'GET':
-		myhosts = []
-		if request.args.get('hostset.id'):
-		
-			(ret, response_code, response_data) = hx_api_object.restListHosts(query_terms = {'host_sets._id' : request.args.get('hostset.id')})
-
-			now = datetime.datetime.utcnow()
-			if ret:
-				for host in response_data['data']['entries']:
-					print(host['hostname'])
-					x = (HXAPI.gt(host['last_poll_timestamp']))
-					if (int((now - x).total_seconds())) > int(request.args.get('seconds')):
-						myhosts.append(host)
-					
-				return(app.response_class(response=json.dumps(myhosts), status=200, mimetype='application/json'))
-		else:
-			(ret, response_code, response_data) = hx_api_object.restListHosts()
-			if ret:
-				return(app.response_class(response=json.dumps(response_data['data']['entries']), status=200, mimetype='application/json'))
-
-
-@app.route('/api/v{0}/vega_inactive_hosts_per_hostset'.format(HXTOOL_API_VERSION), methods=['GET'])
-@valid_session_required
-def vega_inactive_hosts_per_hostset(hx_api_object):
-=======
 def vegalite_inactive_hosts_per_hostset(hx_api_object):
->>>>>>> d2442d5f
 	if request.method == 'GET':
 		myhosts = []
 		
