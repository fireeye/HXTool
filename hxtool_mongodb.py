#!/usr/bin/env python
# -*- coding: utf-8 -*-

from hxtool_db import hxtool_db

try:
	from pymongo import MongoClient
except ImportError:
	print("HXTool is configured to use MongoDB. Please install the 'pymongo' Python module")
	exit(1)

import datetime
import json
import shlex
import re
import hxtool_vars
import hxtool_logging
from hx_lib import HXAPI
from hxtool_util import secure_uuid4
from bson.binary import Binary
from bson.objectid import ObjectId

logger = hxtool_logging.getLogger(__name__)

# Emulate existing TinyDB architecture
class tinydb_emulated_dict(dict):
	# Ugly way of dealing with MongoDB ObjectId and JSON encoding
	def __setitem__(self, key, value):
		if key == '_id':
			value = str(value)
		super(tinydb_emulated_dict, self).__setitem__(key, value)
	
	@property
	def doc_id(self):
		return str(self['_id'])

class hxtool_mongodb(hxtool_db):
	def __init__(self, db_host, db_port, db_user, db_pass, db_auth_source, db_auth_mechanism, db_name="hxtool"):
		try:
			self._client = MongoClient(db_host, db_port, username=db_user, password=db_pass, authSource=db_auth_source, authMechanism=db_auth_mechanism, document_class=tinydb_emulated_dict)
<<<<<<< HEAD
			self._db_profile = self._client.hxtool.profile
			self._db_background_processor_credential = self._client.hxtool.background_processor_credential
			self._db_session = self._client.hxtool.session
			self._db_tasks = self._client.hxtool.tasks
			self._db_taskprofiles = self._client.hxtool.taskprofiles
			self._db_alerts = self._client.hxtool.alerts
			self._db_hosts = self._client.hxtool.hosts
			self._db_openioc = self._client.hxtool.openioc
			self._db_scripts = self._client.hxtool.scripts
			self._db_bulk_download = self._client.hxtool.bulk_download
			self._db_file_listing = self._client.hxtool.file_listing
			self._db_multi_file = self._client.hxtool.multi_file
			self._db_stacking = self._client.hxtool.stacking
			self._db_audits = self._client.hxtool.audits
=======
			self._db_profile = self._client[db_name].profile
			self._db_background_processor_credential = self._client[db_name].background_processor_credential
			self._db_session = self._client[db_name].session
			self._db_tasks = self._client[db_name].tasks
			self._db_taskprofiles = self._client[db_name].taskprofiles
			self._db_alerts = self._client[db_name].alerts
			self._db_hosts = self._client[db_name].hosts
			self._db_openioc = self._client[db_name].openioc
			self._db_scripts = self._client[db_name].scripts
			self._db_bulk_download = self._client[db_name].bulk_download
			self._db_file_listing = self._client[db_name].file_listing
			self._db_multi_file = self._client[db_name].multi_file
			self._db_stacking = self._client[db_name].stacking
>>>>>>> ab4fa96e
			self._client.admin.command('ismaster')
			logger.info("MongoDB connection successful")
		except Exception as e:
			logger.error("Unable to connect to MongoDB, error: {}".format(e))
			exit(1)
<<<<<<< HEAD
		
		# Ensure that the text wildcard index is in place
		self._db_audits.create_index([("$**","text")])
=======
	
	@property
	def database_engine(self):
		return "mongodb"
>>>>>>> ab4fa96e

	def close(self):
		if self._client is not None:
			self._client.close()

	def __exit__(self, exc_type, exc_value, traceback):
		self.close()

	# TODO: Remove after all references are removed
	def mongoStripKeys(self, data):
		return data

	def auditInsert(self, auditdata):
		return self._db_audits.insert_one(auditdata)

	def auditRemove(self, myid):
		return self._db_audits.remove({"bulk_acquisition_id": int(myid)})

	def auditQueryAggregate(self, query, qlimit = 1000):
		query.append({ "$limit": qlimit })
		#print(query)
		return self._db_audits.aggregate(query)

	def auditQuery(self, query, sort = None, qlimit = 1000):
		#print(query)
		if sort:
			return self._db_audits.find(query).sort(sort['sortkey'], sort['operator']).limit(qlimit)
		else:
			return self._db_audits.find(query).limit(qlimit)

	def auditGetCollections(self):
		pipeline = [{'$group': {'count': {'$sum': 1}, '_id': {'bulk_acquisition_id': '$bulk_acquisition_id'}}}, {'$limit': 1000}]
		return self._db_audits.aggregate(pipeline)
		
	def profileCreate(self, hx_name, hx_host, hx_port):
		# Generate a unique profile id
		profile_id = str(secure_uuid4())
		return self._db_profile.insert_one({'profile_id' : profile_id, 'hx_name' : hx_name, 'hx_host' : hx_host, 'hx_port' : hx_port})

	def profileList(self):
		return list(self._db_profile.find())

	def profileGet(self, profile_id):
		return self._db_profile.find_one( { "profile_id": profile_id } )

	def profileUpdate(self, profile_id, hx_name, hx_host, hx_port):
		return self._db_profile.replace_one({ "profile_id": profile_id }, {'hx_name' : hx_name, 'hx_host' : hx_host, 'hx_port' : hx_port})

	def profileDelete(self, profile_id):
		self.backgroundProcessorCredentialRemove(profile_id)	
		return self._db_profile.remove( { "profile_id": profile_id } )

	def backgroundProcessorCredentialCreate(self, profile_id, hx_api_username, iv, salt, hx_api_encrypted_password):
		return self._db_background_processor_credential.insert_one({'profile_id' : profile_id, 'hx_api_username' : hx_api_username, 'iv' : iv, 'salt': salt, 'hx_api_encrypted_password' : hx_api_encrypted_password})
		
	def backgroundProcessorCredentialRemove(self, profile_id):
		return self._db_background_processor_credential.remove( { "profile_id": profile_id } )
			
	def backgroundProcessorCredentialGet(self, profile_id):
		return self._db_background_processor_credential.find_one( { "profile_id": profile_id } )

	def alertCreate(self, profile_id, hx_alert_id):
		r = self.alertGet(profile_id, hx_alert_id)
		if not r:
			r = self._db_alerts.insert_one( {'profile_id' : profile_id, 'hx_alert_id' : int(hx_alert_id), 'annotations' : []} )
		return True

	def alertList(self, profile_id):
		return self.mongoStripKeys(list(self._db_alerts.find( { "profile_id": profile_id } )))

	def alertGet(self, profile_id, hx_alert_id):
		return self.mongoStripKeys(self._db_alerts.find_one( { "profile_id": profile_id, "hx_alert_id": int(hx_alert_id) } ))
	
	def alertAddAnnotation(self, profile_id, hx_alert_id, annotation, state, create_user):
		return self._db_alerts.update_one({ "profile_id": profile_id, "hx_alert_id": int(hx_alert_id) }, {"$push": {"annotations": {'annotation' : annotation, 'state' : int(state), 'create_user' : create_user, 'create_timestamp' : HXAPI.dt_to_str(datetime.datetime.utcnow())} }})

	def bulkDownloadCreate(self, profile_id, hostset_name = None, hostset_id = None, task_profile = None):
		r = None
		ts = HXAPI.dt_to_str(datetime.datetime.utcnow())
		r = self._db_bulk_download.insert_one({'profile_id' : profile_id, 
													'hostset_id' : int(hostset_id),
													'hostset_name' : hostset_name,
													'hosts'	: {},
													'task_profile' : task_profile,
													'stopped' : False,
													'complete' : False,
													'create_timestamp' : ts, 
													'update_timestamp' : ts})
		return r.inserted_id
	
	def bulkDownloadGet(self, bulk_download_eid = None, profile_id = None, bulk_acquisition_id = None):
		if bulk_download_eid:
			return self.mongoStripKeys(self._db_bulk_download.find_one( { "_id": ObjectId(bulk_download_eid) } ))
		elif profile_id and bulk_acquisition_id:
			return self.mongoStripKeys(self._db_bulk_download.find_one( { "profile_id": profile_id, "bulk_acquisition_id": bulk_acquisition_id } ))
	
	def bulkDownloadList(self, profile_id):
		return self.mongoStripKeys(list(self._db_bulk_download.find( { "profile_id": profile_id } )))
	
	def bulkDownloadUpdate(self, bulk_download_eid, bulk_acquisition_id = None, hosts = None, stopped = None, complete = None):
		d = {'update_timestamp' : HXAPI.dt_to_str(datetime.datetime.utcnow())}
		
		if bulk_acquisition_id is not None:
			d['bulk_acquisition_id'] = bulk_acquisition_id
		if hosts is not None:
			d['hosts'] = hosts
		if stopped is not None:
			d['stopped'] = stopped
		if complete is not None:
			d['complete'] = complete

		return self._db_bulk_download.update_one( { "_id": ObjectId(bulk_download_eid) }, { "$set": d } )
			
	def bulkDownloadUpdateHost(self, bulk_download_eid, host_id, downloaded = None, hostname = None):
		d = {}
			
		if downloaded is not None:
			d['downloaded'] = downloaded
		if hostname is not None:
			d['hostname'] = hostname

		return self._db_bulk_download.update_one( { "_id": ObjectId(bulk_download_eid) }, { "$set": { "hosts." + host_id: d } } )
	
	def bulkDownloadDeleteHost(self, bulk_download_eid, host_id):
		return self._db_bulk_download.update_one( { "_id": ObjectId(bulk_download_eid) }, { "$unset": { "hosts." + host_id } } )
	
	def bulkDownloadDelete(self, bulk_download_eid):
		return self._db_bulk_download.remove({ "_id": ObjectId(bulk_download_eid) })
	
	def fileListingCreate(self, profile_id, username, bulk_download_eid, path, regex, depth, display_name, api_mode=False):
		ts = HXAPI.dt_to_str(datetime.datetime.utcnow())
		r = self._db_file_listing.insert_one({'profile_id' : profile_id, 
												'display_name': display_name,
												'bulk_download_eid' : str(bulk_download_eid),
												'username': username,
												'stopped' : False,
												'files' : [],
												'cfg': {
													'path': path,
													'regex': regex,
													'depth': depth,
													'api_mode': api_mode
												},
												'create_timestamp' : ts, 
												'update_timestamp' : ts
												})
		return r.inserted_id
		
	def fileListingAddResult(self, profile_id, bulk_download_eid, result):
		return self._db_file_listing.update_one( { "profile_id": profile_id, "bulk_download_eid": str(bulk_download_eid) }, { "$push": { "files": { "$each": result } } } )
	
	def fileListingGetByBulkId(self, profile_id, bulk_download_eid):
		return self._db_file_listing.find_one( { "profile_id": profile_id, "bulk_download_eid": str(bulk_download_eid) } )
	
	def fileListingGetById(self, flid):
		return self.mongoStripKeys(self._db_file_listing.find_one( { "_id": ObjectId(flid) } ))
	
	def fileListingList(self, profile_id):
		res = self.mongoStripKeys(list(self._db_file_listing.find( { "profile_id": profile_id } )))
		return(res)

	def fileListingStop(self, file_listing_id):
		return self._db_file_listing.update_one( { "_id": ObjectId(file_listing_id) }, { "$set": { "stopped": True, "update_timestamp": HXAPI.dt_to_str(datetime.datetime.utcnow()) } } )
	
	def fileListingDelete(self, file_listing_id):
		return self._db_file_listing.remove( { "_id": ObjectId(file_listing_id) } )
	
	def multiFileCreate(self, username, profile_id, display_name=None, file_listing_id=None, api_mode=False):
		ts = HXAPI.dt_to_str(datetime.datetime.utcnow())
		r = self._db_multi_file.insert_one({
					'display_name': display_name or "Unnamed File Request",
					'username': username,
					'profile_id' : profile_id,
					'files': [],
					'stopped' : False,
					'api_mode': api_mode,
					'create_timestamp' : ts, 
					'update_timestamp' : ts,
					'file_listing_id': file_listing_id
		})
		return r.inserted_id

	def multiFileAddJob(self, multi_file_id, job):
		return self._db_multi_file.update_one( { "_id": ObjectId(multi_file_id) }, { "$push": { "files": job } } )

	def multiFileList(self, profile_id):
		return self.mongoStripKeys(list(self._db_multi_file.find( { "profile_id": profile_id } )))

	def multiFileGetById(self, multi_file_id):
		return self.mongoStripKeys(self._db_multi_file.find_one( { "_id": ObjectId(multi_file_id) } ))

	def multiFileUpdateFile(self, profile_id, multi_file_id, acquisition_id):
		return self._db_multi_file.update_one( { "_id": ObjectId(multi_file_id) }, { "$set": { "files.$[].acquisition_id": acquisition_id, "files.$[].downloaded": True } } )
																			
	def multiFileStop(self, multi_file_id):
		return self.mongoStripKeys(self._db_multi_file.update_one( { "_id": ObjectId(multi_file_id) }, { "$set": { "stopped": True, "update_timestamp": HXAPI.dt_to_str(datetime.datetime.utcnow()) } } ))
	
	def multiFileDelete(self, multi_file_id):
		return self._db_multi_file.remove( { "_id": ObjectId(multi_file_id) } )
	
	def stackJobCreate(self, profile_id, bulk_download_eid, stack_type):
		ts = HXAPI.dt_to_str(datetime.datetime.utcnow())
		r = self._db_stacking.insert_one({
			'profile_id' : profile_id, 
			'bulk_download_eid' : bulk_download_eid, 
			'stopped' : False,
			'stack_type' : stack_type,
			'hosts' : [],
			'results' : [],
			'last_index' : None,
			'last_groupby' : [],
			'create_timestamp' : ts, 
			'update_timestamp' : ts
		})
		return r.inserted_id
		
	def stackJobGet(self, stack_job_eid = None, profile_id = None, bulk_download_eid = None):
		if stack_job_eid:
			return self._db_stacking.find_one( { "_id": ObjectId(stack_job_eid) } )
		elif profile_id and bulk_download_eid:
			return self._db_stacking.find_one( { "profile_id": profile_id, "bulk_download_eid": ObjectId(bulk_download_eid) } )
	
	def stackJobList(self, profile_id):
		return list(self._db_stacking.find( { "profile_id": profile_id } ))
		
	def stackJobAddHost(self, profile_id, bulk_download_eid, hostname, agent_id):
		return self._db_stacking.update_one( { "profile_id": profile_id, "bulk_download_eid": ObjectId(bulk_download_eid) }, { "$push": { "hosts": {"hostname" : hostname, "agent_id" : agent_id, "processed" : False} } } )
		
	def stackJobAddResult(self, profile_id, bulk_download_eid, hostname, result):
		self._db_stacking.update_one( { "profile_id": profile_id, "bulk_download_eid": ObjectId(bulk_download_eid) }, { "$push": { "results" : { "$each": result }  } } )
		return self._db_stacking.update_one( { "profile_id": profile_id, "bulk_download_eid": ObjectId(bulk_download_eid) }, { "$set": { "hosts.$[].hostname": hostname, "hosts.$[].processed": True } } )
			
	def stackJobStop(self, stack_job_eid):
		return self._db_stacking.update_one( { "_id": ObjectId(stack_job_eid) }, { "$set": { "stopped": True, "update_timestamp": HXAPI.dt_to_str(datetime.datetime.utcnow()) } } )
	
	def stackJobDelete(self, stack_job_eid):
		return self._db_stacking.remove( { "_id": ObjectId(stack_job_eid) } )
	
	def sessionCreate(self, session_id):
		return self._db_session.insert_one({'session_id': session_id, 'session_data': {}, 'update_timestamp'	: HXAPI.dt_to_str(datetime.datetime.utcnow())})
	
	def sessionList(self):
		return self.mongoStripKeys(list(self._db_session.find()))
	
	def sessionGet(self, session_id):
		return self._db_session.find_one( { "session_id": session_id } )
		
	def sessionUpdate(self, session_id, session_data):
		return self._db_session.replace_one({ "session_id": session_id }, { 'session_id': session_id, 'session_data' : dict(session_data), 'update_timestamp' : HXAPI.dt_to_str(datetime.datetime.utcnow())})
		
	def sessionDelete(self, session_id):
		return self._db_session.remove( { "session_id": session_id } )
	
	def scriptCreate(self, scriptname, script, username):
		return self._db_scripts.insert_one({'script_id' : str(secure_uuid4()), 
													'scriptname': str(scriptname), 
													'username' : str(username),
													'script' : str(script), 
													'create_timestamp' : HXAPI.dt_to_str(datetime.datetime.utcnow()), 
													'update_timestamp' : HXAPI.dt_to_str(datetime.datetime.utcnow())})		

	def scriptList(self):
		return self.mongoStripKeys(list(self._db_scripts.find()))

	def scriptDelete(self, script_id):
		return self._db_scripts.remove( { "script_id": script_id } )

	def scriptGet(self, script_id):
		return self.mongoStripKeys(self._db_scripts.find_one( { "script_id": script_id } ))


	def oiocCreate(self, iocname, ioc, username):
		return self._db_openioc.insert_one({'ioc_id' : str(secure_uuid4()), 
													'iocname': str(iocname), 
													'username' : str(username),
													'ioc' : str(ioc), 
													'create_timestamp' : HXAPI.dt_to_str(datetime.datetime.utcnow()), 
													'update_timestamp' : HXAPI.dt_to_str(datetime.datetime.utcnow())})		

	def oiocList(self):
		return self.mongoStripKeys(list(self._db_openioc.find()))

	def oiocDelete(self, ioc_id):
		return self._db_openioc.remove( { "ioc_id": ioc_id } )

	def oiocGet(self, ioc_id):
		return self.mongoStripKeys(self._db_openioc.find_one( { "ioc_id": ioc_id } ))

	def taskCreate(self, serialized_task):
		return self._db_tasks.insert_one(serialized_task)
	
	def taskList(self):
		return self.mongoStripKeys(list(self._db_tasks.find()))
	
	def taskGet(self, profile_id, task_id):
		return self._db_tasks.find_one( { "profile_id": profile_id, "task_id": task_id } )
	
	def taskUpdate(self, profile_id, task_id, serialized_task):
		return self._db_tasks.replace_one({ "profile_id": profile_id, "task_id": task_id }, serialized_task)
	
	def taskDelete(self, profile_id, task_id):
		return self._db_tasks.remove( { "profile_id": profile_id, "task_id": task_id } )
			
	def taskProfileAdd(self, name, actor, params):
		return self._db_taskprofiles.insert_one({'taskprofile_id' : str(secure_uuid4()), 
													'name': str(name), 
													'actor' : str(actor),
													'params' : params, 
													'create_timestamp' : HXAPI.dt_to_str(datetime.datetime.utcnow()), 
													'update_timestamp' : HXAPI.dt_to_str(datetime.datetime.utcnow())})

	def taskProfileList(self):
		return self.mongoStripKeys(list(self._db_taskprofiles.find()))
			
	def taskProfileGet(self, taskprofile_id):
		return self._db_taskprofiles.find_one( { "taskprofile_id": taskprofile_id } )

	def taskProfileDelete(self, taskprofile_id):
		return self._db_taskprofiles.remove({ "taskprofile_id": taskprofile_id })


	def auditCreate(self, profile_id, host_id, hostname, generator, start_time, end_time, results):
		return self._db_audits.insert_one({'profile_id' : profile_id,
												'audit_id'	: str(secure_uuid4()),
												'host_id:'	: host_id,
												'hostname'	: hostname,
												'generator'	: generator,
												'start_time': start_time,
												'end_time'	: end_time,
												'results'	: results})
	
	def auditList(self, profile_id):
		return self.mongoStripKeys(list(self._db_audits.find( { "profile_id": profile_id } )))
	
	def auditGet(self, profile_id, audit_id):
		return self.mongoStripKeys(self._db_audits.find_one( { "profile_id": profile_id, "audit_id": audit_id } ))
			
	def auditDelete(self, profile_id, audit_id):
		return self._db_audits.remove( { "profile_id": profile_id, "audit_id": audit_id } )

	def queryParse(self, myQuery):

		myQueryParts = myQuery.split("|")

		mstr = myQueryParts[0]

		# Remove first whitespace
		if mstr.startswith(" "): mstr = mstr[1:]

		# Get the full text search
		if " " in mstr:
			fsearch = mstr[:mstr.index(" ")]
		else:
			fsearch = mstr

		mysearch_dict = {}
		mysearch_dict['type'] = "find"

		mstr_parts = shlex.split(mstr)

		ftext = False
		for p in mstr_parts:
			if not any(l in p for l in ["=", ":", "<", ">"]):
				ftext = True

		if mstr == "":
			# Get all events if search is empty
			mysearch_dict['query'] = {}
		else:
			if ftext == True:
				# There is a full text query
				mysearch_dict['query'] = { "$text": { "$search": fsearch } }
			else:
				mysearch_dict['query'] = {}

		# Find search filters
		for part in mstr_parts:

			myoperator = False
			for char in part:
				if char in ['=', ":", "<", ">"]:
					myoperator = char
					break

			if myoperator == ":":
				ppart = part.split(":", 1)
				if len(ppart) > 1:
					mysearch_dict['query'][ppart[0]] = { "$regex": ".*" + re.escape(ppart[1]) + ".*" }
			elif myoperator == "=":
				ppart = part.split("=", 1)
				if len(ppart) > 1:
					if ppart[1].startswith("(") and ppart[1].endswith(")"):
						ppart[1] = int(ppart[1].replace("(","").replace(")",""))
					mysearch_dict['query'][ppart[0]] = { "$eq": ppart[1] }
			elif myoperator == ">":
				ppart = part.split(">", 1)
				if len(ppart) > 1:
					if ppart[1].startswith("(") and ppart[1].endswith(")"):
						ppart[1] = int(ppart[1].replace("(","").replace(")",""))
					mysearch_dict['query'][ppart[0]] = { "$gte": ppart[1] }
			elif myoperator == "<":
				ppart = part.split("<", 1)
				if len(ppart) > 1:
					if ppart[1].startswith("(") and ppart[1].endswith(")"):
						ppart[1] = int(ppart[1].replace("(","").replace(")",""))
					mysearch_dict['query'][ppart[0]] = { "$lte": ppart[1] }

		if len(myQueryParts) > 1:
			
			for part in myQueryParts:
				if part.startswith(" "): part = part[1:]

				if part.startswith("groupby"):
					#Aggregation pipeline
					mysearch_dict['type'] = "aggregate"
					mygroup = {"count": {"$sum": 1}}
					ppart = part.replace("groupby", "")
					if ppart.startswith(" "): ppart = ppart[1:]
					ppart = ppart.split(",")

					mygroup['_id'] = {}
					for myGroupPart in ppart:
						myGroupPart = myGroupPart.replace(" ", "")
						mygroup['_id'][myGroupPart.replace(".", "/")] = "$" + myGroupPart

					myMatch = mysearch_dict['query']
					mysearch_dict['query'] = [{ "$match": myMatch }, { "$group": mygroup }]

				if part.startswith("sort"):
					if mysearch_dict['type'] == "aggregate":
						part = part.replace("sort", "")
						if part.startswith(" "): part = part[1:]

						if ":" in part:
							parts = part.split(":")
							if parts[1] == "desc":
								sortq = { "$sort": { parts[0]: -1 }}
							elif parts[1] == "asc":
								sortq = { "$sort": { parts[0]: 1 }}
							else:
								sortq = { "$sort": { parts[0]: -1 }}
						else:
							sortq = { "$sort": { part: -1 }}

						mysearch_dict['query'].append(sortq)
					elif mysearch_dict['type'] == "find":
						part = part.replace("sort", "")
						if part.startswith(" "): part = part[1:]

						if ":" in part:
							parts = part.split(":")
							if parts[1] == "desc":
								sortq = { "sortkey": parts[0], "operator": -1 }
							elif parts[1] == "asc":
								sortq = { "sortkey": parts[0], "operator": 1 }
							else:
								sortq = { "sortkey": parts[0], "operator": -1 }
						else:
							sortq = { "sortkey": part, "operator": -1 }

						mysearch_dict['sort'] = sortq


		return(mysearch_dict)<|MERGE_RESOLUTION|>--- conflicted
+++ resolved
@@ -38,22 +38,6 @@
 	def __init__(self, db_host, db_port, db_user, db_pass, db_auth_source, db_auth_mechanism, db_name="hxtool"):
 		try:
 			self._client = MongoClient(db_host, db_port, username=db_user, password=db_pass, authSource=db_auth_source, authMechanism=db_auth_mechanism, document_class=tinydb_emulated_dict)
-<<<<<<< HEAD
-			self._db_profile = self._client.hxtool.profile
-			self._db_background_processor_credential = self._client.hxtool.background_processor_credential
-			self._db_session = self._client.hxtool.session
-			self._db_tasks = self._client.hxtool.tasks
-			self._db_taskprofiles = self._client.hxtool.taskprofiles
-			self._db_alerts = self._client.hxtool.alerts
-			self._db_hosts = self._client.hxtool.hosts
-			self._db_openioc = self._client.hxtool.openioc
-			self._db_scripts = self._client.hxtool.scripts
-			self._db_bulk_download = self._client.hxtool.bulk_download
-			self._db_file_listing = self._client.hxtool.file_listing
-			self._db_multi_file = self._client.hxtool.multi_file
-			self._db_stacking = self._client.hxtool.stacking
-			self._db_audits = self._client.hxtool.audits
-=======
 			self._db_profile = self._client[db_name].profile
 			self._db_background_processor_credential = self._client[db_name].background_processor_credential
 			self._db_session = self._client[db_name].session
@@ -67,22 +51,19 @@
 			self._db_file_listing = self._client[db_name].file_listing
 			self._db_multi_file = self._client[db_name].multi_file
 			self._db_stacking = self._client[db_name].stacking
->>>>>>> ab4fa96e
+			self._db_audits = self._client[db_name].audits
 			self._client.admin.command('ismaster')
 			logger.info("MongoDB connection successful")
 		except Exception as e:
 			logger.error("Unable to connect to MongoDB, error: {}".format(e))
 			exit(1)
-<<<<<<< HEAD
 		
 		# Ensure that the text wildcard index is in place
 		self._db_audits.create_index([("$**","text")])
-=======
 	
 	@property
 	def database_engine(self):
 		return "mongodb"
->>>>>>> ab4fa96e
 
 	def close(self):
 		if self._client is not None:
